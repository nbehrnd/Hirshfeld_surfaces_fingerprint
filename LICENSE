<<<<<<< HEAD

Copyright (c) 2019, p.raiteri@curtin.edu.au & a.rohl@curtin.edu.au
All rights reserved.

This program is free software; you can redistribute it and/or modify it under the terms of the GNU General Public License as published by the Free Software Foundation; either version 2 of the License, or (at your option) any later version.

This program is distributed in the hope that it will be useful, but WITHOUT ANY WARRANTY; without even the implied warranty of MERCHANTABILITY or FITNESS FOR A PARTICULAR PURPOSE.  See the GNU General Public License for more details.

The GNU GPL can also be found at http://www.gnu.org
=======
This program is free software; you can redistribute it and/or
modify it under the terms of the GNU General Public License
as published by the Free Software Foundation; either version 2
of the License, or (at your option) any later version.
 
This program is distributed in the hope that it will be useful,
but WITHOUT ANY WARRANTY; without even the implied warranty of
MERCHANTABILITY or FITNESS FOR A PARTICULAR PURPOSE.  See the
GNU General Public License for more details.
 
The GNU GPL can also be found at http://www.gnu.org
>>>>>>> a04764aa
<|MERGE_RESOLUTION|>--- conflicted
+++ resolved
@@ -1,5 +1,3 @@
-<<<<<<< HEAD
-
 Copyright (c) 2019, p.raiteri@curtin.edu.au & a.rohl@curtin.edu.au
 All rights reserved.
 
@@ -7,17 +5,4 @@
 
 This program is distributed in the hope that it will be useful, but WITHOUT ANY WARRANTY; without even the implied warranty of MERCHANTABILITY or FITNESS FOR A PARTICULAR PURPOSE.  See the GNU General Public License for more details.
 
-The GNU GPL can also be found at http://www.gnu.org
-=======
-This program is free software; you can redistribute it and/or
-modify it under the terms of the GNU General Public License
-as published by the Free Software Foundation; either version 2
-of the License, or (at your option) any later version.
- 
-This program is distributed in the hope that it will be useful,
-but WITHOUT ANY WARRANTY; without even the implied warranty of
-MERCHANTABILITY or FITNESS FOR A PARTICULAR PURPOSE.  See the
-GNU General Public License for more details.
- 
-The GNU GPL can also be found at http://www.gnu.org
->>>>>>> a04764aa
+The GNU GPL can also be found at http://www.gnu.org